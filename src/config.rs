--- conflicted
+++ resolved
@@ -167,37 +167,11 @@
     pub compute_unit_price_micro_lamports: u64,
     pub compute_unit_limit: u32,
     pub marginfi_program_id: Pubkey,
-<<<<<<< HEAD
+    pub marginfi_api_url: Option<String>,
+    pub marginfi_api_key: Option<String>,
+    pub marginfi_api_arena_threshold: Option<u64>,    
     pub marginfi_groups_whitelist: Vec<Pubkey>,
     pub marginfi_groups_blacklist: Vec<Pubkey>,
-=======
-    pub marginfi_api_url: Option<String>,
-    pub marginfi_api_key: Option<String>,
-    pub marginfi_api_arena_threshold: Option<u64>,
-    #[serde(
-        deserialize_with = "from_option_vec_pubkey_string",
-        serialize_with = "vec_pubkey_to_option_vec_str",
-        default
-    )]
-    pub marginfi_groups_whitelist: Option<Vec<Pubkey>>,
-    #[serde(
-        deserialize_with = "from_option_vec_pubkey_string",
-        serialize_with = "vec_pubkey_to_option_vec_str",
-        default
-    )]
-    pub marginfi_groups_blacklist: Option<Vec<Pubkey>>,
-    #[serde(
-        deserialize_with = "from_option_vec_pubkey_string",
-        serialize_with = "vec_pubkey_to_option_vec_str",
-        default = "GeneralConfig::default_account_whitelist"
-    )]
-    pub account_whitelist: Option<Vec<Pubkey>>,
-    #[serde(
-        default = "GeneralConfig::default_address_lookup_tables",
-        deserialize_with = "from_vec_str_to_pubkey",
-        serialize_with = "vec_pubkey_to_str"
-    )]
->>>>>>> e4fe2a66
     pub address_lookup_tables: Vec<Pubkey>,
     pub solana_clock_refresh_interval: u64,
     pub min_profit: f64,
@@ -234,17 +208,11 @@
                  - Compute Unit Limit: {}\n\
                  - Minimun profit: {}$\n\
                  - Marginfi Program ID: {}\n\
-<<<<<<< HEAD
+                 - Marginfi API URL: {}\n\
+                 - Marginfi API Key: {}\n\
+                 - Marginfi API Arena Threshold: {}\n\                 
                  - Marginfi Groups Whitelist: {:?}\n\
                  - Marginfi Groups Blacklist: {:?}\n",
-=======
-                 - Marginfi API URL: {}\n\
-                 - Marginfi API Key: {}\n\
-                 - Marginfi API Arena Threshold: {}\n\
-                 - Marginfi Groups Whitelist: {}\n\
-                 - Marginfi Groups Blacklist: {}\n\
-                 - Account Whitelist: {}",
->>>>>>> e4fe2a66
             self.rpc_url,
             self.yellowstone_endpoint,
             self.yellowstone_x_token.as_deref().unwrap_or("None"),
@@ -254,7 +222,9 @@
             self.compute_unit_limit,
             self.min_profit,
             self.marginfi_program_id,
-<<<<<<< HEAD
+            self.marginfi_api_url.as_deref().unwrap_or("None"),
+            self.marginfi_api_key.as_deref().unwrap_or("None"),
+            self.marginfi_api_arena_threshold.unwrap_or_default(),            
             self.marginfi_groups_whitelist,
             self.marginfi_groups_blacklist,
         )
@@ -266,54 +236,6 @@
     /// Minimun profit on a liquidation to be considered, denominated in USD. Example: 0.01 means $0.01
     pub isolated_banks: bool,
 }
-=======
-            self.marginfi_api_url.as_deref().unwrap_or("None"),
-            self.marginfi_api_key.as_deref().unwrap_or("None"),
-            self.marginfi_api_arena_threshold.unwrap_or_default(),
-            self.marginfi_groups_whitelist
-                .as_ref()
-                .map(|v| v
-                    .iter()
-                    .map(|p| p.to_string())
-                    .collect::<Vec<String>>()
-                    .join(", "))
-                .unwrap_or("None".to_string()),
-            self.marginfi_groups_blacklist
-                .as_ref()
-                .map(|v| v
-                    .iter()
-                    .map(|p| p.to_string())
-                    .collect::<Vec<String>>()
-                    .join(", "))
-                .unwrap_or("None".to_string()),
-            self.account_whitelist
-                .as_ref()
-                .map(|v| v
-                    .iter()
-                    .map(|p| p.to_string())
-                    .collect::<Vec<String>>()
-                    .join(", "))
-                .unwrap_or("None".to_string())
-        )
-    }
-}
-
-impl GeneralConfig {
-    pub fn validate(&self) -> anyhow::Result<()> {
-        let api_url_set =
-            self.marginfi_api_url.is_some() && !self.marginfi_api_url.as_ref().unwrap().is_empty();
-        let api_key_set =
-            self.marginfi_api_key.is_some() && !self.marginfi_api_key.as_ref().unwrap().is_empty();
-        let api_arena_threshold_set = self.marginfi_api_arena_threshold.is_some_and(|t| t > 0);
-        match (api_url_set, api_key_set, api_arena_threshold_set) {
-            (true, true, true) | (false, false, false) => Ok(()),
-            _ => Err(anyhow::anyhow!("All three API parameters must be set: marginfi_api_url, marginfi_api_key, and marginfi_api_arena_threshold."))
-        }?;
-
-        let whitelist_set = self.marginfi_groups_whitelist.is_some()
-            && !self.marginfi_groups_whitelist.as_ref().unwrap().is_empty();
-        let blacklist_set = self.marginfi_groups_blacklist.is_some();
->>>>>>> e4fe2a66
 
 impl std::fmt::Display for LiquidatorCfg {
     fn fmt(&self, f: &mut std::fmt::Formatter<'_>) -> std::fmt::Result {
