pub mod healthcheck;
pub mod swb_cranker;

use anyhow::{anyhow, Error, Result};
use backoff::ExponentialBackoff;
use fixed::types::I80F48;
use marginfi::{
    bank_authority_seed,
    constants::{ASSET_TAG_DEFAULT, ASSET_TAG_SOL, ASSET_TAG_STAKED},
    errors::MarginfiError,
    state::{
        emode::{reconcile_emode_configs, EmodeConfig},
        marginfi_account::{calc_value, Balance, BalanceSide, LendingAccount, RequirementType},
        marginfi_group::{Bank, BankConfig, BankVaultType, RiskTier},
        price::PriceBias,
    },
};
use rayon::{iter::ParallelIterator, slice::ParallelSlice};
use solana_account_decoder::UiAccountEncoding;
use solana_client::rpc_config::RpcAccountInfoConfig;
use solana_program::pubkey::Pubkey;
use solana_sdk::account::Account;
use std::{
    mem::MaybeUninit,
    sync::{atomic::AtomicUsize, Arc},
};
use switchboard_on_demand::PullFeedAccountData;
use yellowstone_grpc_proto::geyser::SubscribeUpdateAccountInfo;

use crate::{
    cache::Cache,
    wrappers::{
        bank::BankWrapper,
        marginfi_account::MarginfiAccountWrapper,
        oracle::{OracleWrapper, OracleWrapperTrait},
    },
};
use std::cmp::max;

pub struct BatchLoadingConfig {
    pub max_batch_size: usize,
    pub max_concurrent_calls: usize,
}

impl BatchLoadingConfig {
    pub const DEFAULT: Self = Self {
        max_batch_size: 100,
        max_concurrent_calls: 16,
    };
}

/// Batch load accounts from the RPC client using the getMultipleAccounts RPC call.
///
/// - `max_batch_size`: The maximum number of accounts to load in a single RPC call.
/// - `max_concurrent_calls`: The maximum number of concurrent RPC calls.
///
/// This function will perform multiple RPC calls concurrently, up to `max_concurrent_calls`.
/// If the number of pending RPC calls exceeds `max_concurrent_calls`, the function will
/// await until some calls complete before initiating more, to respect the concurrency limit.
/// Additionally, logs progress information including the number of accounts being fetched,
/// the size of each chunk, and the current progress using trace and debug logs.
pub fn batch_get_multiple_accounts(
    rpc_client: &solana_client::rpc_client::RpcClient,
    addresses: &[Pubkey],
    BatchLoadingConfig {
        max_batch_size,
        max_concurrent_calls,
    }: BatchLoadingConfig,
) -> Result<Vec<Option<Account>>> {
    let batched_addresses = addresses.chunks(max_batch_size * max_concurrent_calls);
    let total_addresses = addresses.len();
    let total_batches = batched_addresses.len();

    let mut accounts = Vec::new();
    let fetched_accounts = Arc::new(AtomicUsize::new(0));

    for (batch_index, batch) in batched_addresses.enumerate() {
        let batch_size = batch.len();

        log::debug!(
            "Fetching batch {} / {} with {} addresses.",
            batch_index + 1,
            total_batches,
            batch_size
        );

        let mut batched_accounts = batch
            .par_chunks(max_batch_size)
            .map(|chunk| -> Result<Vec<_>> {
                let chunk = chunk.to_vec();
                let chunk_size = chunk.len();

                log::trace!(" - Fetching chunk of size {}", chunk_size);

                let chunk_res = backoff::retry(ExponentialBackoff::default(), move || {
                    let chunk = chunk.clone();

                    rpc_client
                        .get_multiple_accounts_with_config(
                            &chunk,
                            RpcAccountInfoConfig {
                                encoding: Some(UiAccountEncoding::Base64Zstd),
                                ..Default::default()
                            },
                        )
                        .map_err(backoff::Error::transient)
                })?
                .value;

                let fetched_chunk_size = chunk_res.len();

                fetched_accounts
                    .fetch_add(fetched_chunk_size, std::sync::atomic::Ordering::Relaxed);

                log::trace!(
                    " - Fetched chunk with {} accounts. Progress: {} / {}",
                    fetched_chunk_size,
                    fetched_accounts.load(std::sync::atomic::Ordering::Relaxed),
                    total_addresses
                );

                Ok(chunk_res)
            })
            .collect::<Result<Vec<_>>>()?
            .iter()
            .flatten()
            .cloned()
            .collect::<Vec<_>>();

        accounts.append(&mut batched_accounts);
    }

    log::debug!(
        "Finished fetching all batches. Total entries fetched: {}",
        fetched_accounts.load(std::sync::atomic::Ordering::Relaxed)
    );

    Ok(accounts)
}

pub mod accessor {
    use super::*;

    pub fn amount(bytes: &[u8]) -> Result<u64> {
        if bytes.len() < 72 {
            return Err(anyhow!("Invalid data length: {}", bytes.len()));
        }

        let mut amount_bytes = [0u8; 8];
        amount_bytes.copy_from_slice(&bytes[64..72]);
        Ok(u64::from_le_bytes(amount_bytes))
    }

    #[allow(dead_code)]
    pub fn mint(bytes: &[u8]) -> Pubkey {
        let mut mint_bytes = [0u8; 32];
        mint_bytes.copy_from_slice(&bytes[..32]);
        Pubkey::new_from_array(mint_bytes)
    }
}

pub fn account_update_to_account(account_update: &SubscribeUpdateAccountInfo) -> Result<Account> {
    let SubscribeUpdateAccountInfo {
        lamports,
        owner,
        executable,
        rent_epoch,
        data,
        ..
    } = account_update;

    let owner = Pubkey::try_from(owner.clone())
        .map_err(|e| anyhow!("Invalid pubkey: {:?}, error: {:?}", owner, e))?;

    let account = Account {
        lamports: *lamports,
        data: data.clone(),
        owner,
        executable: *executable,
        rent_epoch: *rent_epoch,
    };

    Ok(account)
}

pub struct BankAccountWithPriceFeedEva<'a, T: OracleWrapperTrait> {
    pub bank: BankWrapper,
    pub oracle: T,
    balance: &'a Balance,
}

impl<'a, T: OracleWrapperTrait> BankAccountWithPriceFeedEva<'a, T> {
    pub fn load(
        lending_account: &'a LendingAccount,
        cache: &Arc<Cache>,
    ) -> Result<Vec<BankAccountWithPriceFeedEva<'a, T>>> {
        let active_balances = lending_account
            .balances
            .iter()
            .filter(|balance| balance.is_active());

        active_balances
            .map(move |balance| {
                let bank_wrapper = cache.banks.try_get_bank(&balance.bank_pk)?;
                let oracle_wrapper = T::build(cache, &balance.bank_pk)?;
                Ok(BankAccountWithPriceFeedEva {
                    bank: bank_wrapper,
                    oracle: oracle_wrapper,
                    balance,
                })
            })
            .collect::<Result<Vec<_>>>()
    }

    #[inline(always)]
    /// Calculate the value of weighted assets and liabilities of the account in the form of (assets, liabilities)
    ///
    /// Nuances:
    /// 1. Maintenance requirement is calculated using the real time price feed.
    /// 2. Initial requirement is calculated using the time weighted price feed, if available.
    /// 3. Initial requirement is discounted by the initial discount, if enabled and the usd limit is exceeded.
    /// 4. Assets are only calculated for collateral risk tier.
    /// 5. Oracle errors are ignored for deposits in isolated risk tier.
    pub fn calc_weighted_assets_liabs(
        &self,
        requirement_type: RequirementType,
        emode_config: &EmodeConfig,
    ) -> Result<(I80F48, I80F48)> {
        match self.balance.get_side() {
            Some(side) => match side {
                BalanceSide::Assets => Ok((
                    self.calc_weighted_assets(requirement_type, emode_config)?,
                    I80F48::ZERO,
                )),
                BalanceSide::Liabilities => {
                    Ok((I80F48::ZERO, self.calc_weighted_liabs(requirement_type)?))
                }
            },
            None => Ok((I80F48::ZERO, I80F48::ZERO)),
        }
    }

    #[inline(always)]
    fn calc_weighted_assets(
        &self,
        requirement_type: RequirementType,
        emode_config: &EmodeConfig,
    ) -> Result<I80F48> {
        let bank = &self.bank.bank;
        match bank.config.risk_tier {
            RiskTier::Collateral => {
                let amount = bank
                    .get_asset_amount(self.balance.asset_shares.into())
                    .map_err(Error::from)?;

                calc_weighted_bank_assets(
                    bank,
                    &self.oracle,
                    amount,
                    requirement_type,
                    emode_config,
                )
            }
            RiskTier::Isolated => Ok(I80F48::ZERO),
        }
    }

    #[inline(always)]
    fn calc_weighted_liabs(&self, requirement_type: RequirementType) -> Result<I80F48> {
        let bank = &self.bank.bank;
        let liability_amount = bank
            .get_liability_amount(self.balance.liability_shares.into())
            .map_err(|err| anyhow!("Failed to calculate liability amount: {}", err))?;
        calc_weighted_bank_liabs(bank, &self.oracle, liability_amount, requirement_type)
    }
}

pub fn calc_total_weighted_assets_liabs(
    cache: &Arc<Cache>,
    account: &LendingAccount,
    requirement_type: RequirementType,
) -> Result<(I80F48, I80F48)> {
    let baws = BankAccountWithPriceFeedEva::<OracleWrapper>::load(account, cache)?;
    let emode_config = build_emode_config(&baws)?;

    let mut total_assets = I80F48::ZERO;
    let mut total_liabs = I80F48::ZERO;

    for baw in baws.iter() {
        let (assets, liabs) = baw.calc_weighted_assets_liabs(requirement_type, &emode_config)?;
        total_assets += assets;
        total_liabs += liabs;
    }

    Ok((total_assets, total_liabs))
}

pub fn build_emode_config<T: OracleWrapperTrait + Clone>(
    baws: &Vec<BankAccountWithPriceFeedEva<T>>,
) -> Result<EmodeConfig> {
    let configs = baws
        .iter()
        .filter(|baw| !baw.balance.is_empty(BalanceSide::Liabilities))
        .map(|baw| baw.bank.bank.emode.emode_config);
    Ok(reconcile_emode_configs(configs))
}

pub fn get_free_collateral(cache: &Arc<Cache>, account: &MarginfiAccountWrapper) -> Result<I80F48> {
    let (assets, liabs) = calc_total_weighted_assets_liabs(
        cache,
        &account.lending_account,
        RequirementType::Initial,
    )?;
    if assets > liabs {
        Ok(assets - liabs)
    } else {
        Ok(I80F48::ZERO)
    }
}

pub fn find_bank_liquidity_vault_authority(bank_pk: &Pubkey, program_id: &Pubkey) -> Pubkey {
    Pubkey::find_program_address(
        bank_authority_seed!(BankVaultType::Liquidity, bank_pk),
        program_id,
    )
    .0
}

pub fn calc_weighted_bank_assets(
    bank: &Bank,
    oracle_wrapper: &impl OracleWrapperTrait,
    amount: I80F48,
    requirement_type: RequirementType,
    emode_config: &EmodeConfig,
) -> Result<I80F48> {
    let mut asset_weight = calculate_bank_asset_weight(bank, emode_config, requirement_type);

    let price_bias = if matches!(requirement_type, RequirementType::Equity) {
        None
    } else {
        Some(PriceBias::Low)
    };

    let lower_price = oracle_wrapper.get_price_of_type(
        requirement_type.get_oracle_price_type(),
        price_bias,
        bank.config.oracle_max_confidence,
    )?;

    if matches!(requirement_type, RequirementType::Initial) {
        if let Some(discount) = bank.maybe_get_asset_weight_init_discount(lower_price)? {
            asset_weight = asset_weight
                .checked_mul(discount)
                .ok_or_else(|| anyhow!("math error"))?;
        }
    }

    Ok(calc_value(
        amount,
        lower_price,
        bank.mint_decimals,
        Some(asset_weight),
    )?)
}

#[inline(always)]
// Copy pasta from https://github.com/mrgnlabs/marginfi-v2/blob/87f1b8fdcde591566ab51e26a3c47554af4bf856/programs/marginfi/src/state/marginfi_account.rs#L322
// TODO: replace with the on-chain program function call when it becomes available
fn calculate_bank_asset_weight(
    bank: &Bank,
    emode_config: &EmodeConfig,
    requirement_type: RequirementType,
) -> I80F48 {
    if let Some(emode_entry) = emode_config.find_with_tag(bank.emode.emode_tag) {
        let bank_weight = bank
            .config
            .get_weight(requirement_type, BalanceSide::Assets);
        let emode_weight = match requirement_type {
            RequirementType::Initial => I80F48::from(emode_entry.asset_weight_init),
            RequirementType::Maintenance => I80F48::from(emode_entry.asset_weight_maint),
            // Note: For equity (which is only used for bankruptcies) emode does not
            // apply, as the asset weight is always 1
            RequirementType::Equity => I80F48::ONE,
        };
        max(bank_weight, emode_weight)
    } else {
        bank.config
            .get_weight(requirement_type, BalanceSide::Assets)
    }
}

#[inline(always)]
pub fn calc_weighted_bank_liabs(
    bank: &Bank,
    oracle_wrapper: &impl OracleWrapperTrait,
    amount: I80F48,
    requirement_type: RequirementType,
) -> Result<I80F48> {
    let liability_weight = bank
        .config
        .get_weight(requirement_type, BalanceSide::Liabilities);

    let price_bias = if matches!(requirement_type, RequirementType::Equity) {
        None
    } else {
        Some(PriceBias::High)
    };

    let higher_price = oracle_wrapper.get_price_of_type(
        requirement_type.get_oracle_price_type(),
        price_bias,
        bank.config.oracle_max_confidence,
    )?;

    Ok(calc_value(
        amount,
        higher_price,
        bank.mint_decimals,
        Some(liability_weight),
    )?)
}

pub fn find_oracle_keys(bank_config: &BankConfig) -> Vec<Pubkey> {
    use marginfi::{
<<<<<<< HEAD
        constants::{MARGINFI_SPONSORED_SHARD_ID, PYTH_SPONSORED_SHARD_ID},
        state::price::PythPushOraclePriceFeed,
=======
        constants::PYTH_PUSH_PYTH_SPONSORED_SHARD_ID, state::price::PythPushOraclePriceFeed,
>>>>>>> d9d7e4ad
    };
    match bank_config.oracle_setup {
        marginfi::state::price::OracleSetup::PythPushOracle => {
            let feed_id = bank_config.get_pyth_push_oracle_feed_id().unwrap();
            vec![
<<<<<<< HEAD
                PythPushOraclePriceFeed::find_oracle_address(MARGINFI_SPONSORED_SHARD_ID, feed_id)
                    .0,
                PythPushOraclePriceFeed::find_oracle_address(PYTH_SPONSORED_SHARD_ID, feed_id).0,
=======
                PythPushOraclePriceFeed::find_oracle_address(
                    PYTH_PUSH_PYTH_SPONSORED_SHARD_ID,
                    feed_id,
                )
                .0,
>>>>>>> d9d7e4ad
            ]
        }
        marginfi::state::price::OracleSetup::StakedWithPythPush => {
            let feed_id = bank_config.get_pyth_push_oracle_feed_id().unwrap();
            let oracle_addresses = vec![
                PythPushOraclePriceFeed::find_oracle_address(PYTH_SPONSORED_SHARD_ID, feed_id).0,
                bank_config.oracle_keys[1],
                bank_config.oracle_keys[2],
            ];
            oracle_addresses
        }
        _ => bank_config
            .oracle_keys
            .iter()
            .filter_map(|key| {
                if *key != Pubkey::default() {
                    Some(*key)
                } else {
                    None
                }
            })
            .collect::<Vec<_>>(),
    }
}

pub fn load_swb_pull_account_from_bytes(bytes: &[u8]) -> Result<PullFeedAccountData> {
    if bytes
        .as_ptr()
        .align_offset(std::mem::align_of::<PullFeedAccountData>())
        != 0
    {
        return Err(anyhow!("Invalid alignment"));
    }

    let num = bytes.len() / std::mem::size_of::<PullFeedAccountData>();
    let mut vec: Vec<MaybeUninit<PullFeedAccountData>> = Vec::with_capacity(num);

    unsafe {
        vec.set_len(num);
        std::ptr::copy_nonoverlapping(
            bytes[..std::mem::size_of::<PullFeedAccountData>()].as_ptr(),
            vec.as_mut_ptr() as *mut u8,
            bytes.len(),
        );

        let vec: Vec<PullFeedAccountData> = std::mem::transmute::<
            Vec<MaybeUninit<PullFeedAccountData>>,
            Vec<PullFeedAccountData>,
        >(vec);

        Ok(vec[0])
    }
}

#[macro_export]
macro_rules! ward {
    ($res:expr) => {
        match $res {
            Some(value) => value,
            None => return,
        }
    };
    ($res:expr, break) => {
        match $res {
            Some(value) => value,
            None => break,
        }
    };
    ($res:expr, continue) => {
        match $res {
            Some(value) => value,
            None => continue,
        }
    };
}

#[macro_export]
macro_rules! thread_trace {
    ($($arg:tt)*) => {
        log::trace!(
            "Thread {:?}. {}",
            std::thread::current().id(),
            format_args!($($arg)*)
        )
    };
}

#[macro_export]
macro_rules! thread_debug {
    ($($arg:tt)*) => {
        log::debug!(
            "Thread {:?}. {}",
            std::thread::current().id(),
            format_args!($($arg)*)
        )
    };
}

#[macro_export]
macro_rules! thread_info {
    ($($arg:tt)*) => {
        log::info!(
            "Thread {:?}. {}",
            std::thread::current().id(),
            format_args!($($arg)*)
        )
    };
}

#[macro_export]
macro_rules! thread_warn {
    ($($arg:tt)*) => {
        log::warn!(
            "Thread {:?}. {}",
            std::thread::current().id(),
            format_args!($($arg)*)
        )
    };
}

#[macro_export]
macro_rules! thread_error {
    ($($arg:tt)*) => {
        log::error!(
            "Thread {:?}. {}",
            std::thread::current().id(),
            format_args!($($arg)*)
        )
    };
}

pub fn log_genuine_error(prefix: &str, error: Error) {
    match error.downcast::<anchor_lang::error::Error>() {
        Ok(error) => match error {
            anchor_lang::error::Error::AnchorError(anchor_error) => {
                match MarginfiError::from(anchor_error.error_code_number) {
                    MarginfiError::SwitchboardStalePrice | MarginfiError::PythPushStalePrice => {
                        thread_debug!("Discarding the oracle stale price error");
                    }
                    MarginfiError::MathError => {
                        thread_debug!("Discarding the empty staked bank error");
                    }
                    _ => {
                        thread_error!("{}: MarginfiError - {}", prefix, anchor_error.error_msg);
                    }
                }
            }

            anchor_lang::error::Error::ProgramError(program_error) => {
                thread_error!("{}: ProgramError - {}", prefix, program_error);
            }
        },
        Err(err) => thread_error!("{}: {}", prefix, err),
    }
}

pub fn check_asset_tags_matching(bank: &Bank, lending_account: &LendingAccount) -> bool {
    let mut has_default_asset = false;
    let mut has_staked_asset = false;

    for balance in lending_account.balances.iter() {
        if balance.is_active() {
            match balance.bank_asset_tag {
                ASSET_TAG_DEFAULT => has_default_asset = true,
                ASSET_TAG_SOL => { /* Do nothing, SOL can mix with any asset type */ }
                ASSET_TAG_STAKED => has_staked_asset = true,
                _ => panic!("unsupported asset tag"),
            }
        }
    }

    if bank.config.asset_tag == ASSET_TAG_DEFAULT {
        has_default_asset = true;
    } else if bank.config.asset_tag == ASSET_TAG_STAKED {
        has_staked_asset = true;
    }

    !(has_default_asset && has_staked_asset)
}
#[cfg(test)]
mod tests {

    use super::accessor;
    use solana_program::pubkey::Pubkey;

    #[test]
    fn test_accessor_amount_valid() {
        // 72 bytes, with bytes 64..72 set to a known u64 value (e.g., 0x0102030405060708)
        let mut data = vec![0u8; 72];
        let value: u64 = 0x0102030405060708;
        data[64..72].copy_from_slice(&value.to_le_bytes());
        let result = accessor::amount(&data).unwrap();
        assert_eq!(result, value);
    }

    #[test]
    fn test_accessor_amount_invalid_length() {
        // Less than 72 bytes should error
        let data = vec![0u8; 50];
        let result = accessor::amount(&data);
        assert!(result.is_err());
    }

    #[test]
    fn test_accessor_amount_all_zeros() {
        // 72 bytes, all zeros, should return 0
        let data = vec![0u8; 72];
        let result = accessor::amount(&data).unwrap();
        assert_eq!(result, 0);
    }

    #[test]
    fn test_accessor_mint() {
        // 32 bytes for mint, rest can be anything
        let mut data = vec![0u8; 40];
        let mint_bytes: [u8; 32] = [1; 32];
        data[..32].copy_from_slice(&mint_bytes);
        let mint = accessor::mint(&data);
        assert_eq!(mint, Pubkey::new_from_array(mint_bytes));
    }
}<|MERGE_RESOLUTION|>--- conflicted
+++ resolved
@@ -422,28 +422,17 @@
 
 pub fn find_oracle_keys(bank_config: &BankConfig) -> Vec<Pubkey> {
     use marginfi::{
-<<<<<<< HEAD
-        constants::{MARGINFI_SPONSORED_SHARD_ID, PYTH_SPONSORED_SHARD_ID},
-        state::price::PythPushOraclePriceFeed,
-=======
         constants::PYTH_PUSH_PYTH_SPONSORED_SHARD_ID, state::price::PythPushOraclePriceFeed,
->>>>>>> d9d7e4ad
     };
     match bank_config.oracle_setup {
         marginfi::state::price::OracleSetup::PythPushOracle => {
             let feed_id = bank_config.get_pyth_push_oracle_feed_id().unwrap();
             vec![
-<<<<<<< HEAD
-                PythPushOraclePriceFeed::find_oracle_address(MARGINFI_SPONSORED_SHARD_ID, feed_id)
-                    .0,
-                PythPushOraclePriceFeed::find_oracle_address(PYTH_SPONSORED_SHARD_ID, feed_id).0,
-=======
                 PythPushOraclePriceFeed::find_oracle_address(
                     PYTH_PUSH_PYTH_SPONSORED_SHARD_ID,
                     feed_id,
                 )
                 .0,
->>>>>>> d9d7e4ad
             ]
         }
         marginfi::state::price::OracleSetup::StakedWithPythPush => {
