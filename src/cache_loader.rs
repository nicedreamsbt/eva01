use std::{collections::HashMap, path::PathBuf, sync::Arc};

use anchor_lang::Discriminator;
use anchor_spl::associated_token;
use anyhow::Ok;
use marginfi::state::{marginfi_account::MarginfiAccount, marginfi_group::Bank};
use solana_account_decoder::{UiAccountEncoding, UiDataSliceConfig};
use solana_client::{
    rpc_client::RpcClient,
    rpc_config::{RpcAccountInfoConfig, RpcProgramAccountsConfig},
    rpc_filter::{Memcmp, MemcmpEncodedBytes, RpcFilterType},
};
use solana_sdk::{
    account::Account,
    address_lookup_table::{state::AddressLookupTable, AddressLookupTableAccount},
    bs58,
    instruction::Instruction,
    pubkey::Pubkey,
    signature::{read_keypair_file, Keypair},
    signer::Signer,
};

use crate::{
    cache::Cache,
    geyser::AccountType,
    sender::{SenderCfg, TransactionSender},
    thread_debug, thread_error, thread_info, thread_warn,
    utils::{batch_get_multiple_accounts, BatchLoadingConfig},
    wrappers::marginfi_account::MarginfiAccountWrapper,
};
use anchor_client::Program;
use anyhow::{anyhow, Result};
use rayon::iter::{IndexedParallelIterator, IntoParallelRefIterator, ParallelIterator};

const BANK_GROUP_PK_OFFSET: usize = 32 + 1 + 8;
const MAX_INIT_TA_IXS: usize = 10;

pub struct CacheLoader {
    signer: Keypair,
    rpc_url: String,
    rpc_client: RpcClient,
    lut_addresses: Vec<Pubkey>,
}

impl CacheLoader {
    pub fn new(keypair_path: PathBuf, rpc_url: String, lut_addresses: Vec<Pubkey>) -> Result<Self> {
        let signer =
            read_keypair_file(&keypair_path).map_err(|e| anyhow!("Keypair read failed: {}", e))?;
        let rpc_client = RpcClient::new(&rpc_url);

        Ok(Self {
            signer,
            rpc_url,
            rpc_client,
            lut_addresses,
        })
    }

<<<<<<< HEAD
    pub fn load_cache(
        &self,
        cache: &mut Cache,
        newly_created_acc: Option<Pubkey>,
    ) -> anyhow::Result<()> {
        self.load_marginfi_accounts(cache, newly_created_acc)?;
=======
    pub fn load_cache(&self, cache: &mut Cache) -> anyhow::Result<()> {
        self.load_luts(cache)?;
        self.load_marginfi_accounts(cache)?;
>>>>>>> 6d9ba95f
        self.load_banks(cache)?;
        self.load_mints(cache)?;
        self.load_oracles(cache)?;
        self.load_tokens(cache)?;
        Ok(())
    }

<<<<<<< HEAD
    fn load_marginfi_accounts(
        &self,
        cache: &mut Cache,
        newly_created_acc: Option<Pubkey>,
    ) -> anyhow::Result<()> {
=======
    fn load_luts(&self, cache: &mut Cache) -> anyhow::Result<()> {
        thread_info!("Loading LUTs.");

        let lut_accounts = self.rpc_client.get_multiple_accounts(&self.lut_addresses)?;

        let luts: Vec<AddressLookupTableAccount> = self
            .lut_addresses
            .iter()
            .zip(lut_accounts.into_iter())
            .map(|(lut_address, lut_account_opt)| {
                let lut_account = lut_account_opt
                    .ok_or_else(|| anyhow!("Failed to find the {} LUT.", lut_address))?;
                let lut = AddressLookupTable::deserialize(&lut_account.data).map_err(|e| {
                    anyhow!("Failed to deserialize the {} LUT : {:?}", lut_address, e)
                })?;
                Ok(AddressLookupTableAccount {
                    key: *lut_address,
                    addresses: lut.addresses.to_vec(),
                })
            })
            .collect::<Result<Vec<_>, _>>()?;

        luts.into_iter().for_each(|lut| cache.add_lut(lut));

        thread_info!("Loaded {} LUTs.", &cache.luts.len());

        Ok(())
    }

    fn load_marginfi_accounts(&self, cache: &mut Cache) -> anyhow::Result<()> {
>>>>>>> 6d9ba95f
        thread_info!("Loading marginfi accounts, this may take a few minutes, please be patient!");
        let start = std::time::Instant::now();
        let mut marginfi_accounts_pubkeys = self.load_marginfi_account_addresses(
            &cache.marginfi_program_id,
            &cache.marginfi_group_address,
        )?;
        if let Some(newly_created_acc) = newly_created_acc {
            thread_debug!("PUSHING NEW ONE");
            marginfi_accounts_pubkeys.push(newly_created_acc);
        }

        let marginfi_accounts = batch_get_multiple_accounts(
            &self.rpc_client,
            &marginfi_accounts_pubkeys,
            BatchLoadingConfig {
                max_batch_size: BatchLoadingConfig::DEFAULT.max_batch_size,
                max_concurrent_calls: 32,
            },
        )?;

        for (address, account_opt) in marginfi_accounts_pubkeys
            .iter()
            .zip(marginfi_accounts.iter())
        {
            if let Some(account) = account_opt {
                let marginfi_account = bytemuck::from_bytes::<MarginfiAccount>(&account.data[8..]);
                let maw = MarginfiAccountWrapper {
                    address: *address,
                    lending_account: marginfi_account.lending_account,
                };
                cache.marginfi_accounts.try_insert(maw)?;
            } else {
                thread_warn!("Couldn't load Marginfi account for key: {}", *address);
            }
        }

        thread_info!(
            "Loaded {} marginfi accounts in {:?}",
            marginfi_accounts.len(),
            start.elapsed()
        );

        Ok(())
    }

    fn load_marginfi_account_addresses(
        &self,
        marginfi_program_id: &Pubkey,
        marginfi_group_address: &Pubkey,
    ) -> anyhow::Result<Vec<Pubkey>> {
        thread_info!("Loading marginfi account addresses...");
        let marginfi_account_addresses = &self.rpc_client.get_program_accounts_with_config(
            marginfi_program_id,
            RpcProgramAccountsConfig {
                account_config: RpcAccountInfoConfig {
                    encoding: Some(UiAccountEncoding::Base64),
                    data_slice: Some(UiDataSliceConfig {
                        offset: 0,
                        length: 0,
                    }),
                    ..Default::default()
                },
                filters: Some(vec![
                    RpcFilterType::Memcmp(Memcmp::new(
                        8,
                        MemcmpEncodedBytes::Base58(marginfi_group_address.to_string()),
                    )),
                    RpcFilterType::Memcmp(Memcmp::new(
                        0,
                        MemcmpEncodedBytes::Base58(
                            bs58::encode(MarginfiAccount::DISCRIMINATOR).into_string(),
                        ),
                    )),
                ]),
                with_context: Some(false),
                sort_results: None,
            },
        )?;

        let marginfi_account_pubkeys: Vec<Pubkey> = marginfi_account_addresses
            .iter()
            .map(|(pubkey, _)| *pubkey)
            .collect();

        thread_info!(
            "Loaded {} marginfi account addresses.",
            marginfi_account_pubkeys.len()
        );
        Ok(marginfi_account_pubkeys)
    }

    fn load_banks(&self, cache: &mut Cache) -> anyhow::Result<()> {
        let anchor_client = anchor_client::Client::new(
            anchor_client::Cluster::Custom(self.rpc_url.clone(), String::from("")),
            Arc::new(Keypair::new()),
        );

        let program: Program<Arc<Keypair>> = anchor_client.program(cache.marginfi_program_id)?;

        thread_info!("Loading banks...");
        for (bank_address, bank) in program
            .accounts::<Bank>(vec![RpcFilterType::Memcmp(Memcmp::new_base58_encoded(
                BANK_GROUP_PK_OFFSET,
                cache.marginfi_group_address.as_ref(),
            ))])?
            .iter()
        {
            cache.banks.insert(*bank_address, *bank);
            thread_debug!("Loaded the Bank {:?}.", bank_address);
        }

        thread_info!("Loaded {} banks", cache.banks.len());

        Ok(())
    }

    fn load_oracles(&self, cache: &mut Cache) -> anyhow::Result<()> {
        thread_info!("Loading Oracles...");

        let oracle_addresses = cache.banks.get_oracles().into_iter().collect::<Vec<_>>();
        let oracle_accounts = batch_get_multiple_accounts(
            &self.rpc_client,
            &oracle_addresses,
            BatchLoadingConfig::DEFAULT,
        )?;
        let oracle_map: HashMap<Pubkey, Account> = oracle_addresses
            .iter()
            .zip(oracle_accounts.iter())
            .filter_map(|(pk, account)| account.as_ref().map(|acc| (*pk, acc.clone())))
            .collect();

        for (oracle_address, oracle_account) in oracle_map.iter() {
            thread_debug!("Loaded the Oracle {:?} .", oracle_address);
            cache
                .oracles
                .try_insert(*oracle_address, oracle_account.clone())?;
        }

        thread_info!("Loaded {} Oracles.", cache.oracles.len()?);

        Ok(())
    }

    fn load_mints(&self, cache: &mut Cache) -> anyhow::Result<()> {
        thread_info!("Loading Mints");
        let mint_addresses = cache.banks.get_mints();
        let mint_accounts = batch_get_multiple_accounts(
            &self.rpc_client,
            &mint_addresses,
            BatchLoadingConfig::DEFAULT,
        )?;

        for (mint_address, mint_account_opt) in mint_addresses.iter().zip(mint_accounts.iter()) {
            if let Some(mint_account) = mint_account_opt {
                let token_address = associated_token::get_associated_token_address_with_program_id(
                    &cache.signer_pk,
                    mint_address,
                    &mint_account.owner,
                );

                cache
                    .mints
                    .insert(*mint_address, mint_account.clone(), token_address);
                thread_debug!("Loaded the Mint {:?}.", mint_address);
            } else {
                thread_error!("Mint account {:?} not found.", mint_address);
            }
        }

        thread_info!("Loaded {} mints.", cache.mints.len());
        Ok(())
    }

    fn load_tokens(&self, cache: &mut Cache) -> anyhow::Result<()> {
        thread_info!("Loading Token accounts...");

        let token_addresses = cache.mints.get_tokens();
        let token_accounts = batch_get_multiple_accounts(
            &self.rpc_client,
            &token_addresses,
            BatchLoadingConfig::DEFAULT,
        )?;

        let mut new_token_addresses: Vec<Pubkey> = vec![];
        for (token_address, token_account_opt) in token_addresses.iter().zip(token_accounts.iter())
        {
            match token_account_opt {
                Some(token_account) => {
                    let mint_address = cache.mints.try_get_mint_for_token(token_address)?;
                    cache
                        .tokens
                        .try_insert(*token_address, token_account.clone(), mint_address)?;
                    thread_debug!("Loaded the Token account {:?}.", token_address);
                }
                None => {
                    new_token_addresses.push(*token_address);
                }
            }
        }
        thread_info!("Loaded {}  Token accounts.", cache.tokens.len()?);

        if !new_token_addresses.is_empty() {
            thread_info!("Creating {} new Token accounts", new_token_addresses.len());

            let mut instructions: Vec<Instruction> = vec![];
            for token_address in &new_token_addresses {
                let mint_account = cache.mints.try_get_mint_for_token(token_address)?;
                let mint = cache.mints.try_get_account(&mint_account)?;
                let signer_pk = cache.signer_pk;
                let ix = spl_associated_token_account::instruction::create_associated_token_account_idempotent(&signer_pk, &signer_pk, &mint_account, &mint.account.owner);
                instructions.push(ix);
            }

            self.create_token_accounts(instructions)?;

            thread_info!("Fetching newly created Token accounts...");
            let new_token_accounts = batch_get_multiple_accounts(
                &self.rpc_client,
                &new_token_addresses,
                BatchLoadingConfig::DEFAULT,
            )?;
            for (new_token_address, new_token_account_opt) in
                new_token_addresses.iter().zip(new_token_accounts.iter())
            {
                if let Some(new_token_account) = new_token_account_opt {
                    let mint_address = cache.mints.try_get_mint_for_token(new_token_address)?;
                    cache.tokens.try_insert(
                        *new_token_address,
                        new_token_account.clone(),
                        mint_address,
                    )?;
                    thread_debug!(
                        "Fetched the newly created Token account {:?}.",
                        new_token_address
                    );
                }
            }
            thread_info!(
                "Fetched {} newly created Token accounts.",
                new_token_addresses.len()
            );
        }

        Ok(())
    }

    fn create_token_accounts(&self, instructions: Vec<Instruction>) -> Result<()> {
        let recent_blockhash = self.rpc_client.get_latest_blockhash()?;

        instructions
            .par_iter()
            .chunks(MAX_INIT_TA_IXS)
            .try_for_each(|chunk| {
                let ixs = chunk.iter().map(|ix| (*ix).clone()).collect::<Vec<_>>();

                let tx = solana_sdk::transaction::Transaction::new_signed_with_payer(
                    &ixs,
                    Some(&self.signer.pubkey()),
                    &[&self.signer],
                    recent_blockhash,
                );

                let sig = TransactionSender::aggressive_send_tx(
                    &self.rpc_client,
                    &tx,
                    SenderCfg::DEFAULT,
                )
                .map_err(|e| anyhow!("Failed to send transaction: {:?}", e))?;

                thread_info!(
                    "{} new Token accounts were successfully registered. Txn sig: {:?}",
                    chunk.len(),
                    sig
                );

                Ok(())
            })?;

        Ok(())
    }
}

pub fn get_accounts_to_track(cache: &Cache) -> Result<HashMap<Pubkey, AccountType>> {
    let mut accounts: HashMap<Pubkey, AccountType> = HashMap::new();

    for oracle_pk in cache.oracles.try_get_addresses()? {
        accounts.insert(oracle_pk, AccountType::Oracle);
    }

    for token in cache.mints.get_tokens() {
        accounts.insert(token, AccountType::Token);
    }

    Ok(accounts)
}<|MERGE_RESOLUTION|>--- conflicted
+++ resolved
@@ -56,18 +56,13 @@
         })
     }
 
-<<<<<<< HEAD
     pub fn load_cache(
         &self,
         cache: &mut Cache,
         newly_created_acc: Option<Pubkey>,
     ) -> anyhow::Result<()> {
+        self.load_luts(cache)?;
         self.load_marginfi_accounts(cache, newly_created_acc)?;
-=======
-    pub fn load_cache(&self, cache: &mut Cache) -> anyhow::Result<()> {
-        self.load_luts(cache)?;
-        self.load_marginfi_accounts(cache)?;
->>>>>>> 6d9ba95f
         self.load_banks(cache)?;
         self.load_mints(cache)?;
         self.load_oracles(cache)?;
@@ -75,13 +70,6 @@
         Ok(())
     }
 
-<<<<<<< HEAD
-    fn load_marginfi_accounts(
-        &self,
-        cache: &mut Cache,
-        newly_created_acc: Option<Pubkey>,
-    ) -> anyhow::Result<()> {
-=======
     fn load_luts(&self, cache: &mut Cache) -> anyhow::Result<()> {
         thread_info!("Loading LUTs.");
 
@@ -111,8 +99,11 @@
         Ok(())
     }
 
-    fn load_marginfi_accounts(&self, cache: &mut Cache) -> anyhow::Result<()> {
->>>>>>> 6d9ba95f
+    fn load_marginfi_accounts(
+        &self,
+        cache: &mut Cache,
+        newly_created_acc: Option<Pubkey>,
+    ) -> anyhow::Result<()> {
         thread_info!("Loading marginfi accounts, this may take a few minutes, please be patient!");
         let start = std::time::Instant::now();
         let mut marginfi_accounts_pubkeys = self.load_marginfi_account_addresses(
