--- conflicted
+++ resolved
@@ -579,36 +579,20 @@
                 ..Default::default()
             }))?;
 
-<<<<<<< HEAD
+        let out_amount = quote_response.out_amount;
+
         let swap = self.tokio_rt.block_on(jup_swap_client.swap(
             &SwapRequest {
                 user_public_key: self.general_config.signer_pubkey,
                 quote_response,
                 config: TransactionConfig {
-                    wrap_and_unwrap_sol: false,
+                    wrap_and_unwrap_sol: input_mint == spl_token::native_mint::ID,
                     compute_unit_price_micro_lamports: Some(
                         ComputeUnitPriceMicroLamports::MicroLamports(
                             self.general_config.compute_unit_price_micro_lamports,
                         ),
                     ),
                     ..Default::default()
-=======
-        let out_amount = quote_response.out_amount;
-
-        let swap = self.tokio_rt.block_on(
-            jup_swap_client.swap(
-                &SwapRequest {
-                    user_public_key: self.general_config.signer_pubkey,
-                    quote_response,
-                    config: TransactionConfig {
-                        wrap_and_unwrap_sol: input_mint == spl_token::native_mint::ID,
-                        compute_unit_price_micro_lamports: self
-                            .general_config
-                            .compute_unit_price_micro_lamports
-                            .map(ComputeUnitPriceMicroLamports::MicroLamports),
-                        ..Default::default()
-                    },
->>>>>>> efd271bb
                 },
             },
             None,
