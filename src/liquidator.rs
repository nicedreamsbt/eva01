use crate::{
    cache::Cache,
    config::{GeneralConfig, LiquidatorCfg},
    metrics::{ERROR_COUNT, FAILED_LIQUIDATIONS, LIQUIDATION_LATENCY},
    thread_debug, thread_error, thread_info, thread_trace,
    utils::{calc_total_weighted_assets_liabs, get_free_collateral, swb_cranker::SwbCranker},
    wrappers::{
        liquidator_account::LiquidatorAccount,
        marginfi_account::MarginfiAccountWrapper,
        oracle::{OracleWrapper, OracleWrapperTrait},
    },
};
use anyhow::{anyhow, Result};
use fixed::types::I80F48;
use fixed_macro::types::I80F48;
use log::debug;
use marginfi::{
    constants::{BANKRUPT_THRESHOLD, EXP_10_I80F48},
    state::{
        marginfi_account::{BalanceSide, RequirementType},
        marginfi_group::{BankOperationalState, RiskTier},
        price::{OraclePriceType, PriceBias},
    },
};
use solana_program::pubkey::Pubkey;
use std::{
    cmp::min,
<<<<<<< HEAD
=======
    collections::HashSet,
>>>>>>> 6d9ba95f
    sync::{atomic::AtomicBool, Arc},
    time::{Duration, Instant},
};
use std::{sync::atomic::Ordering, thread};

#[allow(dead_code)]
pub struct Liquidator {
    liquidator_account: LiquidatorAccount,
    config: LiquidatorCfg,
    min_profit: f64,
    run_liquidation: Arc<AtomicBool>,
    stop_liquidator: Arc<AtomicBool>,
    cache: Arc<Cache>,
    swb_cranker: SwbCranker,
}

pub struct PreparedLiquidatableAccount {
    liquidatee_account: MarginfiAccountWrapper,
    asset_bank: Pubkey,
    liab_bank: Pubkey,
    asset_amount: u64,
    profit: u64,
}

impl Liquidator {
    pub fn new(
        general_config: GeneralConfig,
        liquidator_config: LiquidatorCfg,
        liquidator_account: LiquidatorAccount,
        run_liquidation: Arc<AtomicBool>,
        stop_liquidator: Arc<AtomicBool>,
        cache: Arc<Cache>,
    ) -> Result<Self> {
<<<<<<< HEAD
=======
        let liquidator_account =
            LiquidatorAccount::new(&general_config, marginfi_group_id, cache.clone())?;

        let swb_cranker = SwbCranker::new(&general_config)?;

>>>>>>> 6d9ba95f
        Ok(Liquidator {
            config: liquidator_config,
            min_profit: general_config.min_profit,
            run_liquidation,
            liquidator_account,
            stop_liquidator,
            cache,
            swb_cranker,
        })
    }

    pub fn start(&mut self) -> Result<()> {
        thread_info!("Staring the Liquidator loop.");
        while !self.stop_liquidator.load(Ordering::Relaxed) {
            if self.run_liquidation.load(Ordering::Relaxed) {
                thread_debug!("Running the Liquidation process...");
                self.run_liquidation.store(false, Ordering::Relaxed);

                if let Ok(mut accounts) = self.evaluate_all_accounts() {
                    // Accounts are sorted from the highest profit to the lowest
                    accounts.sort_by(|a, b| a.profit.cmp(&b.profit));
                    accounts.reverse();

                    let mut swb_oracles: HashSet<Pubkey> = HashSet::new();
                    for candidate in accounts {
                        match self.process_account(&candidate.liquidatee_account) {
                            Ok(acc_opt) => {
                                if let Some(acc) = acc_opt {
                                    let start = Instant::now();
                                    if let Err(e) = self.liquidator_account.liquidate(
                                        &acc.liquidatee_account,
                                        &acc.asset_bank,
                                        &acc.liab_bank,
                                        acc.asset_amount,
                                    ) {
                                        thread_error!(
                                            "Failed to liquidate account {:?}, error: {:?}",
                                            candidate.liquidatee_account.address,
                                            e.error
                                        );
                                        FAILED_LIQUIDATIONS.inc();
                                        ERROR_COUNT.inc();
                                        swb_oracles.extend(e.keys);
                                    }
                                    let duration = start.elapsed().as_secs_f64();
                                    LIQUIDATION_LATENCY.observe(duration);
                                }
                            }
                            Err(e) => {
                                thread_trace!(
                                    "The account {:?} has failed the liquidation evaluation: {:?}",
                                    candidate.liquidatee_account.address,
                                    e
                                );
                                ERROR_COUNT.inc();
                            }
                        }
                    }
                    if !swb_oracles.is_empty() {
                        thread_debug!("Cranking Swb Oracles {:#?}", swb_oracles);
                        if let Err(err) = self
                            .swb_cranker
                            .crank_oracles(swb_oracles.into_iter().collect())
                        {
                            thread_error!("Failed to crank Swb Oracles: {}", err)
                        }
                    };
                }

                thread_debug!("The Liquidation process is complete.");
            } else {
                thread::sleep(Duration::from_secs(1))
            }
        }
        thread_info!("The Liquidator loop is stopped.");

        Ok(())
    }

    /// Checks if liquidation is needed, for each account one by one
    fn evaluate_all_accounts(&mut self) -> Result<Vec<PreparedLiquidatableAccount>> {
        //        self.swb_price_simulator.simulate_swb_prices()?;

        let mut index: usize = 0;
        let mut result: Vec<PreparedLiquidatableAccount> = vec![];
        while index < self.cache.marginfi_accounts.len()? {
            match self.cache.marginfi_accounts.try_get_account_by_index(index) {
                Ok(account) => match self.process_account(&account) {
                    Ok(acc_opt) => {
                        if let Some(acc) = acc_opt {
                            result.push(acc);
                        }
                    }
                    Err(e) => {
                        thread_trace!("Failed to process account {:?}: {:?}", account.address, e);
                        ERROR_COUNT.inc();
                    }
                },
                Err(err) => {
                    thread_error!(
                        "Failed to get Marginfi account by index {}: {:?}",
                        index,
                        err
                    );
                    ERROR_COUNT.inc();
                }
            }
            index += 1;
        }

        Ok(result)
    }

    fn process_account(
        &self,
        account: &MarginfiAccountWrapper,
    ) -> Result<Option<PreparedLiquidatableAccount>> {
        let (deposit_shares, liabs_shares) = account.get_deposits_and_liabilities_shares();
        debug!(
            "Account: {:?} assets: {:?}, liabs: {:?}",
            account.address, deposit_shares, liabs_shares
        );
        if liabs_shares.is_empty() {
            return Ok(None);
        }

        let deposit_values = self.get_value_of_shares(
            deposit_shares,
            &BalanceSide::Assets,
            RequirementType::Maintenance,
        )?;

        let liab_values = self.get_value_of_shares(
            liabs_shares,
            &BalanceSide::Liabilities,
            RequirementType::Maintenance,
        )?;

        let (asset_bank_pk, liab_bank_pk) =
            match self.find_liquidation_bank_candidates(deposit_values, liab_values)? {
                Some(banks) => banks,
                None => return Ok(None),
            };

        // Calculated max liquidatable amount is the defining factor for liquidation.
        let (max_liquidatable_amount, profit) = self
            .compute_max_liquidatable_asset_amount_with_banks(
                account,
                &asset_bank_pk,
                &liab_bank_pk,
            )?;

        debug!(
            "max_liquidatable_amount: {:?}, profit: {:?}",
            max_liquidatable_amount, profit
        );
        if max_liquidatable_amount.is_zero() {
            return Ok(None);
        }

        let max_liab_coverage_value = self.get_max_borrow_for_bank(&liab_bank_pk)?;

        // Asset
        let asset_bank_wrapper = self
            .cache
            .try_get_bank_wrapper::<OracleWrapper>(&asset_bank_pk)?;

        let liquidation_asset_amount_capacity = asset_bank_wrapper.calc_amount(
            max_liab_coverage_value,
            BalanceSide::Assets,
            RequirementType::Initial,
        )?;

        let asset_amount_to_liquidate =
            min(max_liquidatable_amount, liquidation_asset_amount_capacity);

        let slippage_adjusted_asset_amount = asset_amount_to_liquidate * I80F48!(0.90);

        thread_debug!(
                "Liquidation asset amount capacity: {:?}, asset_amount_to_liquidate: {:?}, slippage_adjusted_asset_amount: {:?}",
                liquidation_asset_amount_capacity, asset_amount_to_liquidate, slippage_adjusted_asset_amount
            );

        Ok(Some(PreparedLiquidatableAccount {
            liquidatee_account: account.clone(),
            asset_bank: asset_bank_pk,
            liab_bank: liab_bank_pk,
            asset_amount: slippage_adjusted_asset_amount.to_num(),
            profit: profit.to_num(),
        }))
    }

    fn get_max_borrow_for_bank(&self, bank_pk: &Pubkey) -> Result<I80F48> {
        let lq_account = &self
            .cache
            .marginfi_accounts
            .try_get_account(&self.liquidator_account.liquidator_address)?;

        let free_collateral = get_free_collateral(&self.cache, lq_account)?;

        let bank = self.cache.try_get_bank_wrapper::<OracleWrapper>(bank_pk)?;

        let (asset_amount, _) = self.get_balance_for_bank(lq_account, bank_pk)?;
        thread_debug!(
            "Liquidator Asset amount: {:?}, free collateral: {:?}",
            asset_amount,
            free_collateral
        );

        let untied_collateral_for_bank = min(
            free_collateral,
            bank.calc_value(asset_amount, BalanceSide::Assets, RequirementType::Initial)?,
        );
        thread_debug!(
            "Liquidator Untied collateral for bank: {:?}",
            untied_collateral_for_bank
        );

        let asset_weight: I80F48 = bank.bank.config.asset_weight_init.into();
        let liab_weight: I80F48 = bank.bank.config.asset_weight_init.into();

        let lower_price = bank
            .oracle_adapter
            .get_price_of_type(OraclePriceType::TimeWeighted, Some(PriceBias::Low))?;

        let higher_price = bank
            .oracle_adapter
            .get_price_of_type(OraclePriceType::TimeWeighted, Some(PriceBias::High))?;

        let token_decimals = bank.bank.mint_decimals as usize;

        let max_borrow_amount = if asset_weight == I80F48::ZERO {
            let max_additional_borrow_ui =
                (free_collateral - untied_collateral_for_bank) / (higher_price * liab_weight);

            let max_additional = max_additional_borrow_ui * EXP_10_I80F48[token_decimals];

            max_additional + asset_amount
        } else {
            let ui_amount = untied_collateral_for_bank / (lower_price * asset_weight)
                + (free_collateral - untied_collateral_for_bank) / (higher_price * liab_weight);

            ui_amount * EXP_10_I80F48[token_decimals]
        };
        let max_borrow_value = bank.calc_value(
            max_borrow_amount,
            BalanceSide::Liabilities,
            RequirementType::Initial,
        )?;

        thread_debug!(
            "Liquidator asset_weight: {:?}, max borrow amount: {:?}, max borrow value: {:?}",
            asset_weight,
            max_borrow_amount,
            max_borrow_value
        );

        Ok(max_borrow_value)
    }

    fn find_liquidation_bank_candidates(
        &self,
        deposit_values: Vec<(I80F48, Pubkey)>,
        liab_values: Vec<(I80F48, Pubkey)>,
    ) -> Result<Option<(Pubkey, Pubkey)>> {
        debug!(
            "deposit_values: {:?}, liab_values: {:?}",
            deposit_values, liab_values
        );
        if deposit_values.is_empty() || liab_values.is_empty() {
            return Ok(None);
        }

        if deposit_values
            .iter()
            .map(|(v, _)| v.to_num::<f64>())
            .sum::<f64>()
            < BANKRUPT_THRESHOLD
        {
            return Ok(None);
        }

        let (_, asset_bank) = deposit_values
            .iter()
            .max_by(|a, b| {
                debug!("Asset Bank {:?} value: {:?}", a.1, a.0);
                a.0.cmp(&b.0)
            })
            .ok_or_else(|| anyhow!("No asset bank found"))?;

        let (_, liab_bank) = liab_values
            .iter()
            .max_by(|a, b| {
                debug!("Liab Bank {:?} value: {:?}", a.1, a.0);

                a.0.cmp(&b.0)
            })
            .ok_or_else(|| anyhow!("No liability bank found"))?;

        Ok(Some((*asset_bank, *liab_bank)))
    }

    fn compute_max_liquidatable_asset_amount_with_banks(
        &self,
        account: &MarginfiAccountWrapper,
        asset_bank_pk: &Pubkey,
        liab_bank_pk: &Pubkey,
    ) -> Result<(I80F48, I80F48)> {
        let (total_weighted_assets, total_weighted_liabilities) =
            calc_total_weighted_assets_liabs(&self.cache, account, RequirementType::Maintenance)?;
        let maintenance_health = total_weighted_assets - total_weighted_liabilities;
        debug!("maintenance_health = {:?}", maintenance_health);
        if maintenance_health >= I80F48::ZERO {
            return Ok((I80F48::ZERO, I80F48::ZERO));
        }

        let asset_bank = self
            .cache
            .try_get_bank_wrapper::<OracleWrapper>(asset_bank_pk)?;
        let liab_bank = self
            .cache
            .try_get_bank_wrapper::<OracleWrapper>(liab_bank_pk)?;

        let asset_weight_maint: I80F48 = asset_bank.bank.config.asset_weight_maint.into();
        let liab_weight_maint: I80F48 = liab_bank.bank.config.liability_weight_maint.into();

        let liquidation_discount = fixed_macro::types::I80F48!(0.95);

        let all = asset_weight_maint - liab_weight_maint * liquidation_discount;

        if all >= I80F48::ZERO {
            thread_error!("Account {:?} has no liquidatable amount: {:?}, asset_weight_maint: {:?}, liab_weight_maint: {:?}", account.address, all, asset_weight_maint, liab_weight_maint);
            return Ok((I80F48::ZERO, I80F48::ZERO));
        }

        let underwater_maint_value =
            maintenance_health / (asset_weight_maint - liab_weight_maint * liquidation_discount);

        let (asset_amount, _) = self.get_balance_for_bank(account, asset_bank_pk)?;
        let (_, liab_amount) = self.get_balance_for_bank(account, liab_bank_pk)?;

        let asset_value = asset_bank.calc_value(
            asset_amount,
            BalanceSide::Assets,
            RequirementType::Maintenance,
        )?;

        let liab_value = liab_bank.calc_value(
            liab_amount,
            BalanceSide::Liabilities,
            RequirementType::Maintenance,
        )?;

        let max_liquidatable_value = min(min(asset_value, liab_value), underwater_maint_value);
        let liquidator_profit = max_liquidatable_value * fixed_macro::types::I80F48!(0.025);

        if liquidator_profit <= self.min_profit {
            return Ok((I80F48::ZERO, I80F48::ZERO));
        }

        let max_liquidatable_asset_amount = asset_bank.calc_amount(
            max_liquidatable_value,
            BalanceSide::Assets,
            RequirementType::Maintenance,
        )?;

        thread_debug!("Account {:?} liquidability evaluation:\nTotal weighted Assets {:?}\nTotal weighted Liabilities {:?}\nMaintenance health {:?}\n\
            Asset Bank {:?}\nAsset maint weight: {:?}\nAsset Amount {:?}\nAsset Value (USD) {:?}\n\
            Liab Bank {:?}\nLiab maint weight: {:?}\nLiab Amount {:?}\nLiab Value (USD) {:?}\n\
            Max Liquidatable Value {:?}\nMax Liquidatable Asset Amount {:?}\nLiquidator profit (USD) {:?}", 
            account.address, total_weighted_assets, total_weighted_liabilities, maintenance_health,
            asset_bank.address, asset_bank.bank.config.asset_weight_maint, asset_amount, asset_value,
            liab_bank.address, liab_bank.bank.config.liability_weight_maint, liab_amount, liab_value,
            max_liquidatable_value,max_liquidatable_asset_amount, liquidator_profit);

        Ok((max_liquidatable_asset_amount, liquidator_profit))
    }

    /// Gets the balance for a given [`MarginfiAccount`] and [`Bank`]
    // TODO: merge with `get_balance_for_bank` in `MarginfiAccountWrapper`
    fn get_balance_for_bank(
        &self,
        account: &MarginfiAccountWrapper,
        bank_pk: &Pubkey,
    ) -> Result<(I80F48, I80F48)> {
        let bank = self
            .cache
            .banks
            .get_bank(bank_pk)
            .ok_or_else(|| anyhow!("Bank {} not bound", bank_pk))?;

        let balance = account
            .lending_account
            .balances
            .iter()
            .find(|b| b.bank_pk == *bank_pk && b.is_active())
            .map(|b| match b.get_side()? {
                BalanceSide::Assets => {
                    let amount = bank.get_asset_amount(b.asset_shares.into()).ok()?;
                    Some((amount, I80F48::ZERO))
                }
                BalanceSide::Liabilities => {
                    let amount = bank.get_liability_amount(b.liability_shares.into()).ok()?;
                    Some((I80F48::ZERO, amount))
                }
            })
            .map(|e| e.unwrap_or_default())
            .unwrap_or_default();

        Ok(balance)
    }

    fn get_value_of_shares(
        &self,
        shares: Vec<(I80F48, Pubkey)>,
        balance_side: &BalanceSide,
        requirement_type: RequirementType,
    ) -> Result<Vec<(I80F48, Pubkey)>> {
        let mut values: Vec<(I80F48, Pubkey)> = Vec::new();

        for (shares_amount, bank_pk) in shares {
            let bank = self.cache.try_get_bank_wrapper::<OracleWrapper>(&bank_pk)?;

            if !self.config.isolated_banks
                && matches!(bank.bank.config.risk_tier, RiskTier::Isolated)
            {
                continue;
            }

            if !matches!(
                bank.bank.config.operational_state,
                BankOperationalState::Operational
            ) {
                continue;
            }

            let value = match balance_side {
                BalanceSide::Liabilities => {
                    let liabilities = bank
                        .bank
                        .get_liability_amount(shares_amount)
                        .map_err(|e| anyhow!("Couldn't calculate liability amount for: {}", e))?;
                    bank.calc_value(liabilities, BalanceSide::Liabilities, requirement_type)?
                }
                BalanceSide::Assets => {
                    let assets = bank
                        .bank
                        .get_asset_amount(shares_amount)
                        .map_err(|e| anyhow!("Couldn't calculate asset amount for: {}", e))?;
                    bank.calc_value(assets, BalanceSide::Assets, requirement_type)?
                }
            };

            values.push((value, bank_pk));
        }

        Ok(values)
    }
}<|MERGE_RESOLUTION|>--- conflicted
+++ resolved
@@ -25,10 +25,7 @@
 use solana_program::pubkey::Pubkey;
 use std::{
     cmp::min,
-<<<<<<< HEAD
-=======
     collections::HashSet,
->>>>>>> 6d9ba95f
     sync::{atomic::AtomicBool, Arc},
     time::{Duration, Instant},
 };
@@ -62,14 +59,8 @@
         stop_liquidator: Arc<AtomicBool>,
         cache: Arc<Cache>,
     ) -> Result<Self> {
-<<<<<<< HEAD
-=======
-        let liquidator_account =
-            LiquidatorAccount::new(&general_config, marginfi_group_id, cache.clone())?;
-
         let swb_cranker = SwbCranker::new(&general_config)?;
 
->>>>>>> 6d9ba95f
         Ok(Liquidator {
             config: liquidator_config,
             min_profit: general_config.min_profit,
